name:
  intero
version:
  0.1.33
synopsis:
  Complete interactive development program for Haskell
license:
  BSD3
homepage:
  https://github.com/commercialhaskell/intero
license-file:
  LICENSE
author:
  Chris Done, The University of Glasgow
maintainer:
  chrisdone@fpcomplete.com
copyright:
  2016 FP Complete,
  2016 Chris Done,
  2012 Kazu Yamamoto,
  2008 Claus Reinke,
  2005 The University of Glasgow
category:
  Development
build-type:
  Simple
cabal-version:
  >= 1.14
stability:
  Stable
extra-source-files:
  cbits/HsVersions.h
  cbits/PosixSource.h
  CHANGELOG
  README.md
data-files:
  elisp/*.el
source-repository head
  type:
    git
  location:
    git://github.com/commercialhaskell/intero.git

executable intero
  default-language:
    Haskell2010
  main-is:
    Main.hs
  ghc-options:
    -Wall -O2 -threaded -rtsopts
  include-dirs:
    cbits/
  hs-source-dirs:
    src/
  c-sources:
    cbits/hschooks.c
  cpp-options:
    -DGHCI
  cc-options:
    -fPIC
  other-modules:
    InteractiveUI
    GhciMonad
    GhciTags
    GhciTypes
    GhciInfo
    GhciFind
    Intero.Compat
    Paths_intero
  build-depends:
    base < 5,
    array,
    bytestring,
    directory,
    filepath,
<<<<<<< HEAD
    -- We permit any 8.0.1.* or 8.0.2.* or 8.2.1
    ghc >= 7.8 && <= 8.6.1,
=======
    ghc >= 7.8 && <= 8.4.4,
>>>>>>> fe93caf4
    ghc-paths,
    haskeline,
    process,
    transformers,
    syb,
    containers,
    time,
    network,
    random,
    mtl

  if impl(ghc>=8.2.2)
    other-modules:
      Completion

  if impl(ghc>=8.0.1)
    build-depends:
      ghci,
      ghc-boot-th

  if os(windows)
    build-depends:
      Win32
  else
    build-depends:
      unix
    ghc-options:
      -dynamic

test-suite intero-test
  default-language:
    Haskell2010
  type:
    exitcode-stdio-1.0
  hs-source-dirs:
    src/test
  main-is:
    Main.hs
  build-depends:
    base,
    hspec,
    temporary,
    process,
    transformers,
    directory,
    regex-compat,
    filepath<|MERGE_RESOLUTION|>--- conflicted
+++ resolved
@@ -73,12 +73,7 @@
     bytestring,
     directory,
     filepath,
-<<<<<<< HEAD
-    -- We permit any 8.0.1.* or 8.0.2.* or 8.2.1
     ghc >= 7.8 && <= 8.6.1,
-=======
-    ghc >= 7.8 && <= 8.4.4,
->>>>>>> fe93caf4
     ghc-paths,
     haskeline,
     process,
